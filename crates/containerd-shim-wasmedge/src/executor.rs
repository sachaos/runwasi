use anyhow::Result;
use oci_spec::runtime::Spec;

use libc::{dup, dup2, STDERR_FILENO, STDIN_FILENO, STDOUT_FILENO};
use libcontainer::workload::{Executor, ExecutorError};
use std::os::unix::io::RawFd;

use wasmedge_sdk::{
    config::{CommonConfigOptions, ConfigBuilder, HostRegistrationConfigOptions},
    params, VmBuilder,
};

static mut STDIN_FD: Option<RawFd> = None;
static mut STDOUT_FD: Option<RawFd> = None;
static mut STDERR_FD: Option<RawFd> = None;

const EXECUTOR_NAME: &str = "wasmedge";

pub struct WasmEdgeExecutor {
    pub stdin: Option<RawFd>,
    pub stdout: Option<RawFd>,
    pub stderr: Option<RawFd>,
}

impl Executor for WasmEdgeExecutor {
    fn exec(&self, spec: &Spec) -> Result<(), ExecutorError> {
        // parse wasi parameters
        let args = get_args(spec);
        if args.is_empty() {
            return Err(ExecutorError::InvalidArg);
        }

        let mut cmd = args[0].clone();
        if let Some(stripped) = args[0].strip_prefix(std::path::MAIN_SEPARATOR) {
            cmd = stripped.to_string();
        }
        let envs = env_to_wasi(spec);

        // create configuration with `wasi` option enabled
        let config = ConfigBuilder::new(CommonConfigOptions::default())
            .with_host_registration_config(HostRegistrationConfigOptions::default().wasi(true))
            .build()
<<<<<<< HEAD
            .map_err(|err| {
                ExecutorError::Other(format!("failed to create wasmedge config: {}", err))
            })?;
=======
            .map_err(|err| ExecutorError::Execution(err))?;
>>>>>>> 7aba9c90

        // create a vm with the config settings
        let mut vm = VmBuilder::new()
            .with_config(config)
            .build()
<<<<<<< HEAD
            .map_err(|err| {
                ExecutorError::Other(format!("failed to create wasmedge vm: {}", err))
            })?;
=======
            .map_err(|err| ExecutorError::Execution(err))?;
>>>>>>> 7aba9c90

        // initialize the wasi module with the parsed parameters
        let wasi_module = vm
            .wasi_module_mut()
<<<<<<< HEAD
            .ok_or_else(|| ExecutorError::Other("Not found wasi module".into()))?;
=======
            .ok_or_else(|| anyhow::Error::msg("Not found wasi module"))
            .map_err(|err| ExecutorError::Execution(err.into()))?;

>>>>>>> 7aba9c90
        wasi_module.initialize(
            Some(args.iter().map(|s| s as &str).collect()),
            Some(envs.iter().map(|s| s as &str).collect()),
            None,
        );

<<<<<<< HEAD
        let vm = vm.register_module_from_file("main", cmd).map_err(|err| {
            ExecutorError::Other(format!(
                "failed to register wasmedge module from the file: {}",
                err
            ))
        })?;
=======
        let vm = vm
            .register_module_from_file("main", cmd)
            .map_err(|err| ExecutorError::Execution(err))?;
>>>>>>> 7aba9c90

        if let Some(stdin) = self.stdin {
            unsafe {
                STDIN_FD = Some(dup(STDIN_FILENO));
                dup2(stdin, STDIN_FILENO);
            }
        }
        if let Some(stdout) = self.stdout {
            unsafe {
                STDOUT_FD = Some(dup(STDOUT_FILENO));
                dup2(stdout, STDOUT_FILENO);
            }
        }
        if let Some(stderr) = self.stderr {
            unsafe {
                STDERR_FD = Some(dup(STDERR_FILENO));
                dup2(stderr, STDERR_FILENO);
            }
        }

        // TODO: How to get exit code?
        // This was relatively straight forward in go, but wasi and wasmtime are totally separate things in rust
        match vm.run_func(Some("main"), "_start", params!()) {
            Ok(_) => std::process::exit(0),
            Err(_) => std::process::exit(137),
        };
    }

    fn can_handle(&self, _spec: &Spec) -> bool {
        true
    }

    fn name(&self) -> &'static str {
        EXECUTOR_NAME
    }
}

fn get_args(spec: &Spec) -> &[String] {
    let p = match spec.process() {
        None => return &[],
        Some(p) => p,
    };

    match p.args() {
        None => &[],
        Some(args) => args.as_slice(),
    }
}

fn env_to_wasi(spec: &Spec) -> Vec<String> {
    let default = vec![];
    let env = spec
        .process()
        .as_ref()
        .unwrap()
        .env()
        .as_ref()
        .unwrap_or(&default);
    env.to_vec()
}<|MERGE_RESOLUTION|>--- conflicted
+++ resolved
@@ -40,70 +40,37 @@
         let config = ConfigBuilder::new(CommonConfigOptions::default())
             .with_host_registration_config(HostRegistrationConfigOptions::default().wasi(true))
             .build()
-<<<<<<< HEAD
-            .map_err(|err| {
-                ExecutorError::Other(format!("failed to create wasmedge config: {}", err))
-            })?;
-=======
             .map_err(|err| ExecutorError::Execution(err))?;
->>>>>>> 7aba9c90
 
         // create a vm with the config settings
         let mut vm = VmBuilder::new()
             .with_config(config)
             .build()
-<<<<<<< HEAD
-            .map_err(|err| {
-                ExecutorError::Other(format!("failed to create wasmedge vm: {}", err))
-            })?;
-=======
             .map_err(|err| ExecutorError::Execution(err))?;
->>>>>>> 7aba9c90
 
         // initialize the wasi module with the parsed parameters
         let wasi_module = vm
             .wasi_module_mut()
-<<<<<<< HEAD
-            .ok_or_else(|| ExecutorError::Other("Not found wasi module".into()))?;
-=======
             .ok_or_else(|| anyhow::Error::msg("Not found wasi module"))
             .map_err(|err| ExecutorError::Execution(err.into()))?;
 
->>>>>>> 7aba9c90
         wasi_module.initialize(
             Some(args.iter().map(|s| s as &str).collect()),
             Some(envs.iter().map(|s| s as &str).collect()),
             None,
         );
 
-<<<<<<< HEAD
-        let vm = vm.register_module_from_file("main", cmd).map_err(|err| {
-            ExecutorError::Other(format!(
-                "failed to register wasmedge module from the file: {}",
-                err
-            ))
-        })?;
-=======
         let vm = vm
             .register_module_from_file("main", cmd)
             .map_err(|err| ExecutorError::Execution(err))?;
->>>>>>> 7aba9c90
 
         if let Some(stdin) = self.stdin {
             unsafe {
                 STDIN_FD = Some(dup(STDIN_FILENO));
-                dup2(stdin, STDIN_FILENO);
-            }
-        }
-        if let Some(stdout) = self.stdout {
-            unsafe {
-                STDOUT_FD = Some(dup(STDOUT_FILENO));
-                dup2(stdout, STDOUT_FILENO);
             }
         }
         if let Some(stderr) = self.stderr {
             unsafe {
-                STDERR_FD = Some(dup(STDERR_FILENO));
                 dup2(stderr, STDERR_FILENO);
             }
         }
